--- conflicted
+++ resolved
@@ -424,11 +424,7 @@
         assert self.checkpoints_after_updates >= 0, 'The number of updates per checkpoints should be >= 0'
 
         # Autotuning
-<<<<<<< HEAD
-        procedures_allow = ('random', 'shift', 'shift_u', 'jump', 'jump_u', 'full', 'sanity_check')
-=======
-        procedures_allow = ('random', 'shift', 'shift_u', 'jump', 'jump_u', 'jump_ndots', 'full')
->>>>>>> 2e95f251
+        procedures_allow = ('random', 'shift', 'shift_u', 'jump', 'jump_u', 'full', 'jump_ndots', 'sanity_check')
         for procedure in self.autotuning_procedures:
             assert isinstance(procedure, str) and procedure.lower() in procedures_allow, \
                 f'Invalid autotuning procedure name {procedure}'
