--- conflicted
+++ resolved
@@ -1,3 +1,4 @@
+from math import atan2, ceil, cos, pi, radians, sin, tan
 from typing import List, Optional, Tuple
 
 from math import atan2, ceil, cos, pi, radians, sin, tan
@@ -14,15 +15,9 @@
     _max_steps_search_empty: int = 100  # Nb of step
     _max_line_explore_right: int = 5  # Nb detected lines
     _max_steps_validate_left_line: int = 250  # Nb steps
-<<<<<<< HEAD
     _max_nb_leftmost_checking: int = 6
 
-=======
-    _max_nb_line_leftmost: int = 4
-    _max_nb_line_bottommost: int = 4
->>>>>>> 2e95f251
     _nb_line_found: int = 0
-    _max_steps_align: int = 20
     # Line angle degree (0 = horizontal | 90 = vertical | 45 = slope -1 | 135 = slope 1)
     _line_slope: float = None
     # List of distance between lines in pixel
@@ -256,17 +251,17 @@
                         return
                     self.move_to_coord(direction.last_x, direction.last_y)  # Go to last position of this direction
                     # Step distance relative to the line distance
-                    direction.move(round(self._default_step_y * line_step_distance * 2.5))
+                    direction.move(round(self._default_step_y * line_step_distance * 2))
                     direction.last_x, direction.last_y = self.x, self.y  # Save current position for next time
                     direction.is_stuck = direction.check_stuck()
                     if direction.is_stuck:
                         break  # We don't scan if we have reached the border
 
-                    # Skip 1.25 line distance left
-                    self._move_left_perpendicular_to_line(ceil(self._default_step_x * line_step_distance * 0.5))
-
-                    # Go left for 2x the line distance (total 2.5x the line distance)
-                    for i in range(ceil(line_step_distance * 3.5)):
+                    # Skip half line distance left
+                    self._move_left_perpendicular_to_line(ceil(self._default_step_x * line_step_distance / 2))
+
+                    # Go left for 2x the line distance (total 2x the line distance)
+                    for i in range(ceil(line_step_distance * 2)):
                         nb_steps += 1
                         # If new line found and this is the new leftmost one, start again the checking loop
                         if self._is_confirmed_line() and start_point != self._leftmost_line_coord:
@@ -341,7 +336,7 @@
             return self.x < x
 
         # Reconstruct line equation (y = m*x + b)
-        m = tan(radians(-self._line_slope))  # Inverted angle because the setup is wierd
+        m = tan(radians(- self._line_slope))  # Inverted angle because the setup is wierd
         b = y - (x * m)
 
         # Check if the current position is at the left (https://math.stackexchange.com/a/1896651/1053890)
@@ -371,11 +366,7 @@
         # Check if the current position is at the left (https://math.stackexchange.com/a/1896651/1053890)
         y_line = m * self.x + b
         y_delta = y_line - self.y
-<<<<<<< HEAD
-        return (y_delta > 0 and m < 0) or (y_delta < 0 and m > 0)
-=======
         return y_delta > 0
->>>>>>> 2e95f251
 
     def _move_relative_to_line(self, angle: float, step_size: Optional[int] = None) -> None:
         """
@@ -462,33 +453,8 @@
             return 'None'
 
         x, y = self._leftmost_line_coord
-<<<<<<< HEAD
         x_volt, y_volt = self.diagram.coord_to_voltage(x, y)
 
-=======
-
-        # TODO Check volt conversion
-
-        x_volt = self.diagram.x_axes[x]
-        y_volt = self.diagram.y_axes[y]
-
-        return f'{x_volt:.2f}V,{y_volt:.2f}V'
-
-    def _get_bottommost_line_coord_str(self) -> str:
-        """
-        :return: Leftmost coordinates with volt conversion.
-        """
-        if self._bottommost_line_coord is None:
-            return 'None'
-
-        x, y = self._bottommost_line_coord
-
-        # TODO Check volt conversion
-
-        x_volt = self.diagram.x_axes[x]
-        y_volt = self.diagram.y_axes[y]
-
->>>>>>> 2e95f251
         return f'{x_volt:.2f}V,{y_volt:.2f}V'
 
     def reset_procedure(self):
@@ -506,16 +472,11 @@
         elif settings.research_group == 'eva_dupont_ferrier':
             self._line_slope = 10  # Prior assumption about line direction
             self._line_distances = [3]  # Prior assumption about distance between lines
-        elif settings.research_group == 'eva_dupont_ferrier':
-            if settings.dot_number == 1:
-                self._line_slope = 10
-                self._line_distances = [3]
+
         else:
             logger.warning(f'No prior knowledge defined for the dataset: {settings.research_group}')
-            # Prior assumption about line direction
-            self._line_slope = 45
-            # Prior assumption about distance between lines
-            self._line_distances = [4]
+            self._line_slope = 45  # Prior assumption about line direction
+            self._line_distances = [4]  # Prior assumption about distance between lines
 
         self._bottommost_line_coord = None
         self._leftmost_line_coord = None