--- conflicted
+++ resolved
@@ -9,16 +9,10 @@
 
 class Jump(AutotuningProcedure):
     # Exploration limits
-<<<<<<< HEAD
-    _max_steps_exploration: int = 1000  # Nb of step
-    _max_steps_search_empty: int = 200  # Nb of step
-=======
     _max_steps_exploration: int = 1000  # Nb of steps
     _max_steps_search_empty: int = 100  # Nb of steps
->>>>>>> 50368463
     _max_line_explore_right: int = 5  # Nb detected lines
-    _max_steps_validate_line: int = 100  # Nb steps
-    _max_steps_validate_left_line: int = 100  # Nb steps
+    _max_steps_validate_left_line: int = 250  # Nb steps
     _max_nb_leftmost_checking: int = 6
 
     _nb_line_found: int = 0
@@ -26,9 +20,8 @@
     _line_slope: float = None
     # List of distance between lines in pixel
     _line_distances: List[int] = None
-    # Coordinate of the leftmost  and bottommost line found so far
+    # Coordinate of the leftmost line found so far
     _leftmost_line_coord: Optional[Tuple[int, int]] = None
-    _bottommost_line_coord: Optional[Tuple[int, int]] = None
 
     def _tune(self) -> Tuple[int, int]:
         # Search first line, if none found return a random position
@@ -265,7 +258,7 @@
                     # Skip half line distance left
                     self._move_left_perpendicular_to_line(ceil(self._default_step_x * line_step_distance / 2))
 
-                    # Go left for 2x the line distance (total 2x the line distance)
+                    # Go left for 2x the line distance (total 2.5x the line distance)
                     for i in range(ceil(line_step_distance * 2)):
                         nb_steps += 1
                         # If new line found and this is the new leftmost one, start again the checking loop
@@ -347,31 +340,7 @@
         # Check if the current position is at the left (https://math.stackexchange.com/a/1896651/1053890)
         y_line = m * self.x + b
         y_delta = y_line - self.y
-        return (y_delta > 0 > m) or (y_delta < 0 < m)
-
-    def _is_bottom_relative_to_line(self) -> bool:
-        """
-        Check if the current position is at the bottom of the bottommost line found so far, considering the line angle.
-
-        :return: True if the current position should be considered as the new bottommost point.
-        """
-        x, y = self._bottommost_line_coord
-        # Error margin to avoid unnecessary updates
-        x -= self._default_step_x
-        y -= self._default_step_y
-
-        # Special condition for 0° (horizontal line)  and 90° because tan(90) is undefined
-        if self._line_slope == 0 or self._line_slope == 90:
-            return self.y < y
-
-        # Reconstruct line equation (y = m*x + b)
-        m = tan(radians(-self._line_slope))  # Inverted angle because the setup is wierd
-        b = y - (x * m)
-
-        # Check if the current position is at the left (https://math.stackexchange.com/a/1896651/1053890)
-        y_line = m * self.x + b
-        y_delta = y_line - self.y
-        return y_delta > 0
+        return (y_delta > 0 and m < 0) or (y_delta < 0 and m > 0)
 
     def _move_relative_to_line(self, angle: float, step_size: Optional[int] = None) -> None:
         """
@@ -462,18 +431,6 @@
 
         return f'{x_volt:.2f}V,{y_volt:.2f}V'
 
-    def _get_bottommost_line_coord_str(self) -> str:
-        """
-        :return: Bottommost coordinates with volt conversion.
-        """
-        if self._bottommost_line_coord is None:
-            return 'None'
-
-        x, y = self._bottommost_line_coord
-        x_volt, y_volt = self.diagram.coord_to_voltage(x, y)
-
-        return f'{x_volt:.2f}V,{y_volt:.2f}V'
-
     def reset_procedure(self):
         super().reset_procedure()
 
@@ -495,5 +452,4 @@
             self._line_slope = 45  # Prior assumption about line direction
             self._line_distances = [4]  # Prior assumption about distance between lines
 
-        self._bottommost_line_coord = None
         self._leftmost_line_coord = None