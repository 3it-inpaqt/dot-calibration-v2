--- conflicted
+++ resolved
@@ -28,7 +28,8 @@
     charge_areas: Optional[List[Tuple[dict, Polygon]]]
 
     def __init__(self, file_basename: str, x_axes: Sequence[float], y_axes: Sequence[float], values: torch.Tensor,
-<<<<<<< HEAD
+                 transition_lines_list: Optional[List[List[LineString]]],
+                 charge_areas: Optional[List[Tuple[dict, Polygon]]]):
                  transition_lines: Optional[List[LineString]],
                  charge_areas: Optional[List[Tuple[ChargeRegime, Polygon]]]):
         """
@@ -41,10 +42,6 @@
         :param transition_lines: The labels of transition line.
         :param charge_areas: The labels of charge areas.
         """
-=======
-                 transition_lines_list: Optional[List[List[LineString]]],
-                 charge_areas: Optional[List[Tuple[dict, Polygon]]]):
->>>>>>> 2e95f251
         super().__init__(file_basename)
 
         self.x_axes = x_axes
@@ -221,23 +218,9 @@
         :param focus_area: Optional coordinates to restrict the plotting area. A Tuple as (x_min, x_max, y_min, y_max).
         :param label_extra: Optional extra information for the plot label.
         """
-<<<<<<< HEAD
         plot_diagram(self.x_axes, self.y_axes, self.values, self.name + label_extra, 'nearest',
                      settings.pixel_size, transition_lines=self.transition_lines, charge_regions=self.charge_areas,
                      focus_area=focus_area, show_offset=False, scale_bar=True)
-=======
-        plot_diagram(self.x_axes, self.y_axes, self.values, self.file_basename + label_extra, 'nearest',
-                     self.x_axes[1] - self.x_axes[0], transition_lines=self.transition_lines_list,
-                     charge_regions=self.charge_areas, focus_area=focus_area, show_offset=False, scale_bar=True)
-
-    def get_max_patch_coordinates(self) -> Tuple[int, int]:
-        """
-        Get the maximum coordinates of a patch in this diagram.
-
-        :return: The maximum coordinates as (x, y)
-        """
-        return len(self.x_axes) - settings.patch_size_x - 1, len(self.y_axes) - settings.patch_size_y - 1
->>>>>>> 2e95f251
 
     def __str__(self):
         return '[OFFLINE] ' + super().__str__() + f' (size: {len(self.x_axes)}x{len(self.y_axes)})'
@@ -247,7 +230,7 @@
                       research_group,
                       diagrams_path: Path,
                       labels_path: Path = None,
-                      single_dot: bool = False,
+                      single_dot: bool = True,
                       load_lines: bool = True,
                       load_areas: bool = True,
                       white_list: List[str] = None) -> List["DiagramOffline"]:
@@ -344,6 +327,7 @@
                         continue
 
                 if load_areas:
+                    # TODO adapt for double dot (load N_electron_2 too)
                     # Load charge area annotations
                     charge_areas = DiagramOffline._load_charge_annotations(filter(lambda l: l['title']
                                                                                             in ChargeRegime.keys(),
