--- conflicted
+++ resolved
@@ -159,7 +159,6 @@
         if research_group == 'stefanie_czischek':
             patches = QDSDLines.load_stefanie_data()
         else:
-<<<<<<< HEAD
             cache_path = Path(DATA_DIR, 'cache',
                               f'qdsd_lines_{research_group}_{pixel_size}V_'
                               f'{"single_" if single_dot else "double_"}'
@@ -180,7 +179,7 @@
 
                 for diagram in diagrams:
                     diagram_patches = diagram.get_patches(patch_size, overlap, label_offset)
-                    if not use_test_ratio and diagram.file_basename in test_ratio_or_names:
+                    if not use_test_ratio and diagram.name in test_ratio_or_names:
                         test_patches.extend(diagram_patches)
                     else:
                         patches.extend(diagram_patches)
@@ -196,31 +195,6 @@
                 if settings.use_data_cache and use_test_ratio:
                     # Save in cache for later runs
                     save_data_cache(cache_path, patches)
-=======
-            # Load fom files and labels (but lines only)
-            diagrams = DiagramOffline.load_diagrams(pixel_size,
-                                                    research_group,
-                                                    Path(DATA_DIR, 'interpolated_csv.zip'),
-                                                    Path(DATA_DIR, 'labels.json'),
-                                                    single_dot,
-                                                    True, False)
-
-            for diagram in diagrams:
-                diagram_patches = diagram.get_patches(patch_size, overlap, label_offset)
-                if not use_test_ratio and diagram.name in test_ratio_or_names:
-                    test_patches.extend(diagram_patches)
-                else:
-                    patches.extend(diagram_patches)
-
-            logger.info(f'{len(patches) + len(test_patches)} items loaded from {len(diagrams)} diagrams')
-            if not use_test_ratio:
-                logger.info(f'{len(test_ratio_or_names)} diagrams used for test set ({len(test_patches)} items): '
-                            f'{", ".join(test_ratio_or_names)}')
-
-            if settings.use_data_cache and use_test_ratio:
-                # Save in cache for later runs
-                save_data_cache(cache_path, patches)
->>>>>>> 82924ecb
 
         # In case of test set defined by a diagram name the valid ratio should be counted based on train size only
         nb_patches = len(patches) + len(test_patches) if use_test_ratio else len(patches)
