--- conflicted
+++ resolved
@@ -24,15 +24,12 @@
 from utils.output import save_gif, save_plot, save_video
 from utils.settings import settings
 
-<<<<<<< HEAD
-LINE_COLOR = ['blue', 'yellow', 'green']
-NO_LINE_COLOR = 'tab:red'
-=======
 CLASS_COLORS = [
     'tab:red',  # False (0)
-    'blue'  # True (1)
+    'blue',  # First line (1)
+    'green', # Second Line / Parasite dot
+    'yellow' # Parasite dot
 ]
->>>>>>> 50368463
 GOOD_COLOR = 'green'
 ERROR_COLOR = 'tab:red'
 SOFT_ERROR_COLOR = 'blueviolet'
@@ -248,13 +245,6 @@
     if title:
         focus_ax.set_title(title)
 
-<<<<<<< HEAD
-    charge_text = None  # Keep on text field for legend
-    if charge_regions is not None:
-        for charge_regions_number in charge_regions:
-            regime = charge_regions_number[0]
-            polygon = charge_regions_number[1]
-=======
     # Get coordinates and add half-pixel to match with the border of pixel (instead of center).
     half_p = settings.pixel_size / 2
     x_start, x_end, y_start, y_end = focus_area
@@ -279,30 +269,9 @@
 
     if charge_regions:
         for i, (regime, polygon) in enumerate(charge_regions):
->>>>>>> 50368463
             polygon_x, polygon_y = polygon.exterior.coords.xy
             ax.fill(polygon_x, polygon_y, facecolor=(0, 0, 0.5, 0.3), edgecolor=(0, 0, 0.5, 0.8), snap=True)
             label_x, label_y = list(polygon.centroid.coords)[0]
-<<<<<<< HEAD
-            charge_text = plt.text(label_x, label_y, str(regime), ha="center", va="center", color='b',
-                                   weight='bold',
-                                   bbox=dict(boxstyle='round', pad=0.2, facecolor='w', alpha=0.5, edgecolor='w'))
-
-    if transition_lines is not None:
-        for nb, line in enumerate(transition_lines):
-            if settings.dot_number == 1:
-                line_x, line_y = line.coords.xy
-                plt.plot(line_x, line_y, color='lime', label='Line annotation' if nb == 0 else None)
-                legend = True
-            else:
-                for i, line_nb in enumerate(line):
-                    line_x, line_y = line_nb.coords.xy
-                    # Import here because of a loop
-                    from datasets.qdsd import QDSDLines
-                    plt.plot(line_x, line_y, color=LINE_COLOR[nb],
-                             label=f'{QDSDLines.classes[nb + 1]} annotation' if i == 0 else None)
-                    legend = True
-=======
             params = dict(x=label_x, y=label_y, ha="center", va="center", color='b', weight='bold',
                           bbox=dict(boxstyle='round', pad=0.2, facecolor='w', alpha=0.5, edgecolor='w'))
             ax.text(**params, s=str(regime))
@@ -315,7 +284,6 @@
         for i, line in enumerate(transition_lines):
             line_x, line_y = line.coords.xy
             ax.plot(line_x, line_y, color='lime', label='Line annotation')
->>>>>>> 50368463
 
     return labels_handlers
 
@@ -378,203 +346,6 @@
                     square_params['label'] = 'Soft Error'
                 else:
                     color = ERROR_COLOR
-<<<<<<< HEAD
-                    label = 'Error'
-            else:
-                # Patch color depending on the inferred class
-                if settings.dot_number == 1:
-                    color = LINE_COLOR[line_detected - 1] if line_detected else NO_LINE_COLOR
-                    label = f'Infer {QDSDLines.classes[line_detected]}'
-                else:
-                    color = LINE_COLOR[line_detected - 1] if line_detected else NO_LINE_COLOR
-                    label = f'Infer {QDSDLines.classes[line_detected]}'
-
-            # Add label only if it is the first time we plot a patch with this label
-            if label in first_patch_label:
-                label = None
-            else:
-                first_patch_label.add(label)
-
-            if history_uncertainty or fading_history == 0 or i < fading_history * 2:  # Condition to plot patches
-                if history_uncertainty:
-                    # Transparency based on the confidence
-                    alpha = scan_entry.model_confidence
-                    label = None  # No label since we have the scale bar
-                elif fading_history == 0 or i < fading_history * 2:
-                    if fading_history != 0:
-                        # History fading for fancy animation
-                        alpha = 1 if i < fading_history else (2 * fading_history - i) / (fading_history + 1)
-                    legend = True
-
-                if pixels is None:
-                    # Full patch if white background
-                    face_color = color
-                    edge_color = 'none'
-                else:
-                    # Empty patch if diagram background
-                    face_color = 'none'
-                    edge_color = color
-
-                patch = patches.Rectangle((x_i[x + settings.label_offset_x], y_i[y + settings.label_offset_y]),
-                                          patch_size_x_v,
-                                          patch_size_y_v,
-                                          linewidth=1,
-                                          edgecolor=edge_color,
-                                          label=label,
-                                          facecolor=face_color,
-                                          alpha=alpha)
-                plt.gca().add_patch(patch)
-
-        # Marker for first point
-        if show_crosses and (fading_history == 0 or len(scan_history) < fading_history * 2):
-            first_x, first_y = scan_history[0].coordinates
-            if fading_history == 0:
-                alpha = 1
-            else:
-                # Fading after the first scans if fading_history is enabled
-                i = len(scan_history) - 2
-                alpha = 1 if i < fading_history else (2 * fading_history - i) / (fading_history + 1)
-            plt.scatter(x=x_i[first_x + settings.patch_size_x // 2], y=y_i[first_y + settings.patch_size_y // 2],
-                        color='skyblue', marker='X', s=200, label='Start', alpha=alpha)
-            legend = True
-
-        if history_uncertainty:
-            # Set up the colorbar
-            if scan_errors:
-                cmap = LinearSegmentedColormap.from_list('', [GOOD_COLOR, 'white', ERROR_COLOR])
-            else:
-                cmap = LinearSegmentedColormap.from_list('', [LINE_COLOR[line_detected], 'white', ERROR_COLOR])
-            norm = Normalize(vmin=-1, vmax=1)
-            cbar = plt.colorbar(ScalarMappable(cmap=cmap, norm=norm), shrink=0.8, aspect=15)
-            cbar.outline.set_edgecolor('0.15')
-            cbar.set_ticks([-1, 0, 1])
-
-            # Bayesian uncertainty
-            if settings.model_type.upper() in ['BCNN', 'BFF']:
-                metric_map = {  # This plot is not compatible with not normalized uncertainty
-                    'norm_std': 'Normalized STD',
-                    'norm_entropy': 'Normalized entropy'
-                }
-                uncertainty_label = metric_map[settings.bayesian_confidence_metric]
-                min_uncertainty_correct = min_uncertainty_line = min_uncertainty_no_line = 0
-                max_uncertainty = 1
-
-            # Ad hoc uncertainty
-            else:
-                uncertainty_label = 'Model output'
-                min_uncertainty_line = 1
-                min_uncertainty_no_line = 0
-                min_uncertainty_correct = f'{min_uncertainty_line} or {min_uncertainty_no_line}'
-                max_uncertainty = 0.5
-
-            if scan_errors:
-                cbar.set_ticklabels(
-                    [f'Correct class\n{uncertainty_label}: {min_uncertainty_correct}\n(Low uncertainty)',
-                     f'{uncertainty_label}: {max_uncertainty}\n(High uncertainty)',
-                     f'Error class\n{uncertainty_label}: {min_uncertainty_correct}\n(Low uncertainty)'])
-            else:
-                cbar.set_ticklabels([f'Line\n{uncertainty_label}: {min_uncertainty_line}\n(Low uncertainty)',
-                                     f'{uncertainty_label}: {max_uncertainty}\n(High uncertainty)',
-                                     f'No Line\n{uncertainty_label}: {min_uncertainty_no_line}\n(Low uncertainty)'])
-
-    # Marker for tuning final guess
-    if show_crosses and final_coord is not None:
-        last_x, last_y = final_coord
-        # Get marker position (and avoid going out)
-        last_x_i = min(last_x, len(x_i) - 1)
-        last_y_i = min(last_y, len(y_i) - 1)
-        plt.scatter(x=x_i[last_x_i], y=y_i[last_y_i], color='w', marker='x', s=210, linewidths=2)  # Make white borders
-        plt.scatter(x=x_i[last_x_i], y=y_i[last_y_i], color='fuchsia', marker='x', s=200, label='End')
-        legend = True
-
-    if show_offset and (settings.label_offset_x != 0 or settings.label_offset_y != 0):
-        focus_x, focus_y = focus_area if focus_area else 0, 0
-
-        # Create a Rectangle patch
-        rect = patches.Rectangle((x_i[settings.label_offset_x] - pixel_size * 0.35,
-                                  y_i[settings.label_offset_y] - pixel_size * 0.35),
-                                 (focus_x + settings.patch_size_x - 2 * settings.label_offset_x) * pixel_size,
-                                 (focus_y + settings.patch_size_y - 2 * settings.label_offset_y) * pixel_size,
-                                 linewidth=1.5, edgecolor='fuchsia', facecolor='none')
-
-        # Add the patch to the Axes
-        plt.gca().add_patch(rect)
-
-    if text_stats:
-        text = ''
-        if scan_history and len(scan_history) > 0:
-            # Local import to avoid circular mess
-            from datasets.qdsd import QDSDLines
-
-            accuracy = sum(1 for s in scan_history if s.is_classification_correct()) / len(scan_history)
-            nb_line = sum(1 for s in scan_history if s.ground_truth)  # s.ground_truth == True means line
-            nb_no_line = sum(1 for s in scan_history if not s.ground_truth)  # s.ground_truth == False means no line
-
-            if nb_line > 0:
-                line_success = sum(
-                    1 for s in scan_history if s.ground_truth and s.is_classification_correct()) / nb_line
-            else:
-                line_success = None
-
-            if nb_no_line > 0:
-                no_line_success = sum(1 for s in scan_history
-                                      if not s.ground_truth and s.is_classification_correct()) / nb_no_line
-            else:
-                no_line_success = None
-
-            if scan_history[-1].is_classification_correct():
-                class_error = 'good'
-            elif scan_history[-1].is_classification_almost_correct():
-                class_error = 'soft error'
-            else:
-                class_error = 'error'
-            last_class = QDSDLines.classes[scan_history[-1].model_classification]
-
-            text += f'Nb step: {len(scan_history): >3n} (acc: {accuracy: >4.0%})\n'
-            text += f'{QDSDLines.classes[True].capitalize(): <7}: {nb_line: >3n}'
-            text += '\n' if line_success is None else f' (acc: {line_success:>4.0%})\n'
-            text += f'{QDSDLines.classes[False].capitalize(): <7}: {nb_no_line: >3n}'
-            text += '\n' if no_line_success is None else f' (acc: {no_line_success:>4.0%})\n\n'
-            text += f'Last scan:\n'
-            text += f'  - Pred: {last_class.capitalize(): <7} ({class_error})\n'
-            text += f'  - Conf: {scan_history[-1].model_confidence: >4.0%}\n\n'
-            text += f'Tuning step:\n'
-            text += f'  {scan_history[-1].description}'
-
-        plt.text(1.03, 0.8, text, horizontalalignment='left', verticalalignment='top', fontsize=8,
-                 fontfamily='monospace', transform=plt.gca().transAxes)
-
-    if show_title:
-        interpolation_str = f'interpolated ({interpolation_method}) - ' if interpolation_method is not None else ''
-        plt.title(f'{image_name}\n{interpolation_str}pixel size {round(pixel_size, 10) * 1_000}mV')
-
-    plt.xlabel('G1 (V)')
-    plt.xticks(rotation=30)
-    plt.ylabel('G2 (V)')
-
-    if legend:
-        handles, labels = plt.gca().get_legend_handles_labels()
-        handler_map = None
-        if charge_text is not None:
-            # Create custom legend for charge regime text
-            charge_text = copy(charge_text)
-            charge_text.set(text='N')
-            handler_map = {type(charge_text): TextHandler()}
-            handles.append(charge_text)
-            labels.append('Charge regime')
-
-        plt.legend(ncol=4, loc='lower center', bbox_to_anchor=(0.5, -0.35), handles=handles, labels=labels,
-                   handler_map=handler_map)
-
-    if focus_area:
-        plt.axis(focus_area)
-
-    return save_plot(f'diagram_{image_name}', allow_overwrite=allow_overwrite, save_in_buffer=save_in_buffer)
-
-
-def plot_diagram_step_animation(d: "Diagram", image_name: str, scan_history: List["StepHistoryEntry"],
-                                final_coord: Tuple[int, int], show_crosses: bool = True) -> None:
-=======
                     square_params['label'] = 'Error'
             case 'uncertainty':
                 color = scan_entry.uncertainty_color
@@ -669,7 +440,6 @@
 
 def plot_diagram_step_animation(d: "Diagram", title: str, image_name: str, scan_history: List["StepHistoryEntry"],
                                 final_volt_coord: Tuple[float, float]) -> None:
->>>>>>> 50368463
     """
     Plot an animation of the tuning procedure.
 
@@ -861,12 +631,8 @@
 
     for i, s in enumerate(samples):
         ax = axs[i // plot_length, i % plot_length]
-<<<<<<< HEAD
-        ax.imshow(s.reshape(settings.patch_size_x, settings.patch_size_y), interpolation='nearest', cmap='RdBu_r')
-=======
         ax.imshow(s.reshape(settings.patch_size_x, settings.patch_size_y), interpolation='none', cmap=PIXELS_CMAP,
                   origin='lower')
->>>>>>> 50368463
 
         if confidences:
             # If it's a tuple we assume it is: mean, std, entropy
